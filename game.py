""" This serves as a nice interface to the game documents stored in the db.  

Any information that can be derived from just the game state itself, and 
doesn't depend on foreign information, such as about the particular 
players in the game or other games in the collection belongs here.
"""

import collections
import itertools
import pprint

from dominioncards import index_to_card, EVERY_SET_CARDS, get_card
from keys import *
from primitive_util import ConvertibleDefaultDict
import dominioncards

WIN, LOSS, TIE = range(3)

class PlayerDeckChange(object):
    " This represents a change to a players deck in response to a game event."
    CATEGORIES = ['buys', 'gains', 'returns', 'trashes']

    def __init__(self, name):
        self.name = name
        # should I change this to using a dictionary of counts 
        # rather than a list?  Right now all the consumers ignore order,
        # but there is a similiar function specialized for accum in the
        # game class that uses a frequency dict.
        for cat in self.CATEGORIES:
            setattr(self, cat, [])
        self.vp_tokens = 0

    def merge_changes(self, other_changes):
        assert self.name == other_changes.name
        for cat in self.CATEGORIES:
            getattr(self, cat).extend(getattr(other_changes, cat))
        self.vp_tokens += other_changes.vp_tokens

    def __repr__(self):
        return "{classname}(player={player}, changes={changes})".format( \
            classname=self.__class__.__name__,
            player=self.name,
            changes=", ".join(self.changes()))

    def changes(self):
        s = []
        for cat in self.CATEGORIES:
            j = getattr(self, cat)
            if len(j) > 0:
                s.append(cat + '(' + ','.join(map(str, j)) + ')')
        return s



def turn_decode(turn_dict, field):
    return [index_to_card(i) for i in turn_dict.get(field, [])]

class Turn(object):
    def __init__(self, turn_dict, game_dict, player, turn_no, poss_no):
        self.game_dict = game_dict
        self.player = player
        self.plays   = turn_decode(turn_dict, PLAYS)
        self.gains   = turn_decode(turn_dict, GAINS)
        self.buys    = turn_decode(turn_dict, BUYS)
        self.returns = turn_decode(turn_dict, RETURNS)
        self.trashes = turn_decode(turn_dict, TRASHES)
        self.turn_no = turn_no
        self.poss_no = poss_no
        self.turn_dict = turn_dict

    def __repr__(self):
        return "{classname}(player={player}, turn/pos={turn_no}/{poss_no}, plays={plays_list})".format( \
            classname=self.__class__.__name__,
            player=self.player.name(),
            turn_no=self.turn_no,
            poss_no=self.poss_no,
            plays_list=", ".join(self.plays_list()))


    def plays_list(self):
        """Provide a list of the deck changes from this turn"""
        played = []
        if self.plays:
            played.append('Plays: %s' % self.plays)
        if self.buys:
            played.append('Buys: %s' % self.buys)
        if self.gains:
            played.append('Gains: %s' % self.gains)
        if self.trashes:
            played.append('Trashes: %s' % self.trashes)
        if self.returns:
<<<<<<< HEAD
            s += 'Returns: %s ' % self.returns
        if OPP in self.turn_dict:
            s += str(self.turn_dict.get(OPP, {}))
        return s
=======
            played.append('Returns: %s' % self.returns)
        return played

>>>>>>> dec4dab3

    def get_player(self):
        return self.player

    def player_accumulates(self):
        return self.buys + self.gains

    def get_turn_no(self):
        return self.turn_no

    def get_poss_no(self):
        return self.poss_no

    def turn_label(self, for_anchor=False, for_display=False):
        if OUTPOST in self.turn_dict:
            fmt = u'%(pname)s-%(show)soutpost-turn-%(turn_no)d'
        elif self.poss_no:
            fmt = u'%(pname)s-%(show)sposs-turn-%(turn_no)d-%(poss_no)d'
        else:
            fmt = u'%(pname)s-%(show)sturn-%(turn_no)d'
        show = u'show-' if for_anchor else ''

        if for_display:
            fmt = fmt.replace('-', ' ')

        ret = fmt % {
            u'pname': self.player.name(),
            u'turn_no': self.turn_no - int(not (for_anchor or for_display)),
            u'poss_no': self.poss_no,
            u'show': show}

        if for_anchor:
            ret = ret.replace(' ', '-')
        return ret

    def money(self):
        return self.turn_dict.get(MONEY, 0)

    def deck_changes(self):
        ret = []
        my_change = PlayerDeckChange(self.player.name())
        ret.append(my_change)
        my_change.gains   = self.gains
        my_change.buys    = self.buys
        my_change.trashes = self.trashes
        my_change.returns = self.returns
        my_change.vp_tokens += self.turn_dict.get(VP_TOKENS, 0)

        opp_info = self.turn_dict.get(OPP, {})
        for opp_index, info_dict in opp_info.iteritems():
            opp_name = self.game_dict[PLAYERS][int(opp_index)]
            change = PlayerDeckChange(opp_name)
            change.gains.extend(turn_decode(info_dict, GAINS))
            change.trashes.extend(turn_decode(info_dict, TRASHES))
            change.returns.extend(turn_decode(info_dict, RETURNS))
            change.vp_tokens += info_dict.get(VP_TOKENS, 0)
            ret.append(change)

        return ret

class PlayerDeck(object):
    def __init__(self, player_deck_dict, game):
        self.raw_player = player_deck_dict
        self.game = game
        self.player_name = player_deck_dict[NAME]
        self.win_points = player_deck_dict[WIN_POINTS]
        self.points = player_deck_dict[POINTS]
        self.deck = {}
        for (index, count) in player_deck_dict[DECK].iteritems():
            self.deck[ index_to_card(int(index)) ] = count
        self.turn_order = player_deck_dict[ORDER]
        self.num_real_turns = 0

    def name(self):
        return self.player_name

    def Points(self):
        return self.points

    def ShortRenderLine(self):
        return '%s %d<br>' % (self.name(), self.Points())

    def WinPoints(self):
        return self.win_points

    def TurnOrder(self):
        return self.turn_order

    def Resigned(self):
        return self.raw_player[RESIGNED]

    def Deck(self):
        return self.deck

    def set_num_turns(self, t):
        self.num_real_turns = t

    def num_turns(self):
        return self.num_real_turns

    @staticmethod
    def PlayerLink(player_name, anchor_text=None):
        if anchor_text is None:
            anchor_text = player_name
        return '<a href="/player?player=%s">%s</a>' % (player_name,
                                                       anchor_text)

    def GameResultColor(self, opp=None):
        # this should be implemented in turns of GameResult.WinLossTie()
        if self.WinPoints() > 1:
            return 'green'
        if (opp and opp.WinPoints() == self.WinPoints()) or (
            self.WinPoints() == 1.0):
            return '#555555'
        return 'red'

    def __repr__(self):
<<<<<<< HEAD
        s = '\t%s %f %d %2d %s\n\t\t'%("",self.win_points, self.points, self.turn_order, self.player_name)
        s += str(self.deck)
        return s
=======
        return "%s(win_points: %f, points: %d, turn_order: %d, deck: %s)" \
            % (self.__class__, self.win_points, self.points, self.turn_order, self.deck)
>>>>>>> dec4dab3


class Game(object):
    def __init__(self, game_dict):
        self.turns = []
        self.supply = [index_to_card(i) for i in game_dict[SUPPLY]]
        self.vetoes = game_dict.get(VETO, {})
        # pprint.pprint(game_dict)

        self.player_decks = [PlayerDeck(pd, self) for pd in game_dict[DECKS]]
        self.id = game_dict.get('_id', '')

        for raw_pd, pd in zip(game_dict[DECKS], self.player_decks):
            turn_ct = 0
            poss_ct = 0
            out_ct = 0
            for turn in raw_pd[TURNS]:
                if POSSESSION in turn:
                    poss_ct += 1
                elif OUTPOST in turn:
                    out_ct = 1
                else:
                    turn_ct += 1
                    poss_ct, out_ct = 0, 0
                self.turns.append(Turn(turn, game_dict, pd, turn_ct, poss_ct))
            pd.set_num_turns(turn_ct)

        self.turns.sort(key=lambda x: (x.get_turn_no(),
                                       x.get_player().TurnOrder(),
                                       x.get_poss_no()))


    def get_player_deck(self, player_name):
        """ Return the deck for the named player. """
        for p in self.player_decks:
            if p.name() == player_name:
                return p
        assert ValueError, "%s not in players" % player_name

    #TODO: this could be made into a property
    def get_turns(self):
        return self.turns

    def get_supply(self):
        return self.supply

    def get_player_decks(self, sort_by_turn_order=False):
        if sort_by_turn_order:
            return sorted(self.player_decks, key=PlayerDeck.TurnOrder)
        else:
            return self.player_decks

    def all_player_names(self):
        return [pd.name() for pd in self.player_decks]

    @staticmethod
    def get_date_from_id(game_id):
        yyyymmdd_date = game_id.split('-')[1]
        return yyyymmdd_date

    @staticmethod
    def get_datetime_from_id(game_id):
        from datetime import datetime

        return datetime.strptime(Game.get_date_from_id(game_id), "%Y%m%d")

    def date(self):
        return Game.get_datetime_from_id(self.id)

    def get_id(self):
        return self.id

    def isotropic_url(self):
        yyyymmdd_date = Game.get_date_from_id(self.id)
        path = '%s/%s/%s.gz' % (yyyymmdd_date[:6], yyyymmdd_date[-2:], self.id)
        return 'http://dominion.isotropic.org/gamelog/%s' % path

    @staticmethod
    def get_councilroom_link_from_id(game_id, extra=''):
        return '<a href="/game?game_id=%s"%s>' % (game_id, extra)

    def get_councilroom_open_link(self):
        return self.get_councilroom_link_from_id(self.id)

    def dubious_quality(self):
        num_players = len(set(pd.name() for pd in self.get_player_decks()))
        if num_players < len(self.get_player_decks()): return True

        total_accumed_by_players = self.cards_accumalated_per_player()
        for player_name, accumed_dict in total_accumed_by_players.iteritems():
            if sum(accumed_dict.itervalues()) < 5:
                return True

        return False

    def win_loss_tie(self, targ, other=None):
        targ_deck = self.get_player_deck(targ)

        if other is None:
            other_win_points = 2 if targ_deck.WinPoints() == 0 else 0
        else:
            other_win_points = self.get_player_deck(other).WinPoints()

        if targ_deck.WinPoints() == other_win_points:
            if targ_deck.WinPoints() > 0:
                return TIE
            return LOSS

        if targ_deck.WinPoints() > 1:
            return WIN
        if other_win_points > 1:
            return LOSS
        return TIE

    def total_cards_accumulated(self):
        ret = collections.defaultdict(int)
        for turn in self.get_turns():
            for accumed_card in turn.player_accumulates():
                ret[accumed_card] += 1
        return ret

    def cards_accumalated_per_player(self):
        """ Return a dict of dict of counts by player name and then card.

        This only keeps track of cards accumulated on a given players turn.
        """
        if 'card_accum_cache' in self.__dict__:
            return self.card_accum_cache
        ret = dict((pd.name(), collections.defaultdict(int)) for
        pd in self.get_player_decks())
        for turn in self.get_turns():
            for accumed_card in turn.player_accumulates():
                ret[turn.get_player().name()][accumed_card] += 1
        self.card_accum_cache = ret
        return ret

    def deck_changes_per_player(self):
        changes = {}
        for pd in self.get_player_decks():
            changes[pd.name()] = PlayerDeckChange(pd.name())
        for turn in self.get_turns():
            for change in turn.deck_changes():
                changes[change.name].merge_changes(change)
        return changes.values()

    def any_resigned(self):
        return any(pd.Resigned() for pd in self.get_player_decks())

    def short_render_cell_with_perspective(self, target_player,
                                           opp_player=None):
        target_deck = self.get_player_deck(target_player)
        opp_deck = None
        if opp_player is not None:
            opp_deck = self.get_player_deck(opp_player)
        color = target_deck.GameResultColor(opp_deck)

        ret = '<td>'
        ret += self.get_councilroom_open_link()
        ret += '<font color=%s>' % color
        ret += target_deck.ShortRenderLine()
        for player_deck in self.get_player_decks():
            if player_deck != target_deck:
                ret += player_deck.ShortRenderLine()
        ret += '</font></a></td>'
        return ret

    def game_state_iterator(self):
        return GameState(self)

    def get_expansion_weight(self):
        weights = collections.defaultdict(float)
        total = 0

        for c in self.supply:
            expansion = c.get_expansion()
            if expansion == 'Common':
                continue
            weights[expansion] += 1.0
            total += 1

        for expansion in weights:
            weights[expansion] /= float(total)

        return weights

    def get_opening(self, player):
        opening = []
        count = 0
        for turn in self.get_turns():
            if turn.player != player:
                continue
            count += 1
            opening += turn.buys

            if count >= 2:
                break
        return sorted(opening)
        


    def __repr__(self, print_turns=False):
        s = '== %s ==\n\tSupply: %s\n'%(self.id, self.supply)
        for pd in self.player_decks:
            s += '%s\n'%str(pd)
        if print_turns:
            for turn in self.turns:
                s += '%s\n'%str(turn)
        return s


def score_deck(deck_comp):
    """ Given a dict of cards (as card.Card) and frequency, return the score. """
    ret = 0
    if dominioncards.Gardens in deck_comp:
        ret += score_gardens(deck_comp)
    if dominioncards.Duke in deck_comp:
        ret += score_duke(deck_comp)
    if dominioncards.Fairgrounds in deck_comp:
        ret += score_fairgrounds(deck_comp)
    if dominioncards.Vineyard in deck_comp:
        ret += score_vineyard(deck_comp)
    if dominioncards.SilkRoad in deck_comp:
        ret += score_silk_road(deck_comp)

    for cardinst in deck_comp:
        ret += cardinst.vp * deck_comp[cardinst]

    return ret

def score_gardens(deck_comp):
    deck_size = sum(deck_comp.itervalues())
    return deck_size / 10 * deck_comp[dominioncards.Gardens]

def score_duke(deck_comp):
    return deck_comp[dominioncards.Duke] * deck_comp.get(dominioncards.Duchy, 0)

def score_fairgrounds(deck_comp):
    return  2 * (len([count for count in deck_comp.values() if count>0] ) / 5) * deck_comp[dominioncards.Fairgrounds]

def score_vineyard(deck_comp):
    return sum(deck_comp[cardinst] if cardinst.is_action() else 0
               for cardinst in deck_comp) / 3 * deck_comp[dominioncards.Vineyard]

def score_silk_road(deck_comp):
    return sum(deck_comp[cardinst] if cardinst.is_victory() else 0
               for cardinst in deck_comp) / 4 * deck_comp[dominioncards.SilkRoad]

class GameState(object):
    def __init__(self, game):
        self.game = game
        self.turn_ordered_players = game.get_player_decks(
            sort_by_turn_order=True)
        self.supply = ConvertibleDefaultDict(value_type=int)
        num_players = len(game.get_player_decks())
        for cardinst in itertools.chain(EVERY_SET_CARDS,
                                        game.get_supply()):
            self.supply[cardinst] = cardinst.num_copies_per_game(num_players)

        self.player_decks = ConvertibleDefaultDict(
            value_type=lambda: ConvertibleDefaultDict(int))
        self.player_vp_tokens = collections.defaultdict(int)

<<<<<<< HEAD
        copper = get_card('Copper')
        estate = get_card('Estate')
        self.supply[copper] = self.supply[copper] - (
            len(self.turn_ordered_players) * 7)

        for player in self.turn_ordered_players:
            self.player_decks[player.name()][copper] = 7
            self.player_decks[player.name()][estate] = 3
=======
        self.supply[dominioncards.Copper] = self.supply[dominioncards.Copper] - (
            len(self.turn_ordered_players) * 7)

        for player in self.turn_ordered_players:
            self.player_decks[player.name()][dominioncards.Copper] = 7
            self.player_decks[player.name()][dominioncards.Estate] = 3
>>>>>>> dec4dab3

        self.turn_ind = 0

    def get_deck_composition(self, player):
        return self.player_decks[player]

    def player_score(self, player_name):
        return (score_deck(self.player_decks[player_name]) +
                self.player_vp_tokens[player_name])

    def encode_game_state(self):
        scores = {}
        for name in self.player_decks:
            scores[name] = self.player_score(name)

        ret = {
            SUPPLY: self.supply.to_primitive_object(),
            'player_decks': self.player_decks.to_primitive_object(),
            'scores': scores,
            'label': self.turn_label(),
            'display_label': self.turn_label(for_display=True),
            'player': self.cur_turn.player.name() if self.cur_turn else '',
            MONEY: self.cur_turn.money() if self.cur_turn else 0,
            'turn_no': self.cur_turn.turn_no if self.cur_turn else
              self.game.get_turns()[-1].turn_no + 1
            }
        return ret

    def _player_at_turn_ind(self, given_turn_ind):
        return self.game.get_turns()[given_turn_ind].get_player()

    def player_turn_order(self):
        ret = []
        l = len(self.turn_ordered_players)
        offset = self.turn_ind % l
        for i in range(l):
            ret.append(self.turn_ordered_players[(i + offset) % l].name())
        return ret

    def turn_index(self):
        return self.turn_ind

    def _take_turn(self, turn):
        def apply_diff(cards, name, supply_dir, deck_dir):
            for cardinst in cards:
                self.supply[cardinst] += supply_dir
                self.player_decks[name][cardinst] += deck_dir

        for deck_change in turn.deck_changes():
            apply_diff(deck_change.buys + deck_change.gains, deck_change.name, -1, 1)
            apply_diff(deck_change.trashes, deck_change.name, 0, -1)
            apply_diff(deck_change.returns, deck_change.name, 1, -1)
            self.player_vp_tokens[deck_change.name] += deck_change.vp_tokens

    def turn_label(self, for_anchor=False, for_display=False):
        if not self.cur_turn:
            return 'end-game'
        return self.cur_turn.turn_label(for_anchor, for_display)

    def __iter__(self):
        self.turn_ind = 0
        self.cur_turn = self.game.get_turns()[self.turn_ind]
        yield self  # this yield self crap is ugly, leads to bugs :(
        for turn_ind, turn in enumerate(self.game.get_turns()):
            self.turn_ind = turn_ind + 1
            if self.turn_ind < len(self.game.get_turns()):
                self.cur_turn = self.game.get_turns()[self.turn_ind]
            else:
                self.cur_turn = None
            self._take_turn(turn)
            yield self

            <|MERGE_RESOLUTION|>--- conflicted
+++ resolved
@@ -89,16 +89,8 @@
         if self.trashes:
             played.append('Trashes: %s' % self.trashes)
         if self.returns:
-<<<<<<< HEAD
-            s += 'Returns: %s ' % self.returns
-        if OPP in self.turn_dict:
-            s += str(self.turn_dict.get(OPP, {}))
-        return s
-=======
             played.append('Returns: %s' % self.returns)
         return played
-
->>>>>>> dec4dab3
 
     def get_player(self):
         return self.player
@@ -216,14 +208,7 @@
         return 'red'
 
     def __repr__(self):
-<<<<<<< HEAD
-        s = '\t%s %f %d %2d %s\n\t\t'%("",self.win_points, self.points, self.turn_order, self.player_name)
-        s += str(self.deck)
-        return s
-=======
         return "%s(win_points: %f, points: %d, turn_order: %d, deck: %s)" \
-            % (self.__class__, self.win_points, self.points, self.turn_order, self.deck)
->>>>>>> dec4dab3
 
 
 class Game(object):
@@ -486,23 +471,12 @@
             value_type=lambda: ConvertibleDefaultDict(int))
         self.player_vp_tokens = collections.defaultdict(int)
 
-<<<<<<< HEAD
-        copper = get_card('Copper')
-        estate = get_card('Estate')
-        self.supply[copper] = self.supply[copper] - (
-            len(self.turn_ordered_players) * 7)
-
-        for player in self.turn_ordered_players:
-            self.player_decks[player.name()][copper] = 7
-            self.player_decks[player.name()][estate] = 3
-=======
         self.supply[dominioncards.Copper] = self.supply[dominioncards.Copper] - (
             len(self.turn_ordered_players) * 7)
 
         for player in self.turn_ordered_players:
             self.player_decks[player.name()][dominioncards.Copper] = 7
             self.player_decks[player.name()][dominioncards.Estate] = 3
->>>>>>> dec4dab3
 
         self.turn_ind = 0
 
